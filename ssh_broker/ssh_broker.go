// vi: sw=4 ts=4:
/*
 ---------------------------------------------------------------------------
   Copyright (c) 2013-2015 AT&T Intellectual Property

   Licensed under the Apache License, Version 2.0 (the "License");
   you may not use this file except in compliance with the License.
   You may obtain a copy of the License at:

       http://www.apache.org/licenses/LICENSE-2.0

   Unless required by applicable law or agreed to in writing, software
   distributed under the License is distributed on an "AS IS" BASIS,
   WITHOUT WARRANTIES OR CONDITIONS OF ANY KIND, either express or implied.
   See the License for the specific language governing permissions and
   limitations under the License.
 ---------------------------------------------------------------------------
*/

/*
	Mnemonic:	ssh_broker
	Author:		E. Scott Daniels
	Date: 		23 December 2014
	Mods:		15 Jan 2015 - Added ability to send an environment file before the named script file.
				01 Feb 2015 - Corrected bug, rsync happening on session2, not new connection.
				12 Feb 2015 - Dropped the ability to ditch leading/trailing whitespace when sending to
					standard input.
				02 Apr 2015 - Attempt to prevent core dump if ssh has connection issues. The rsync call
					is now executed after the connection to the host is successful so that if the user isn't
					known on the remote host there isn't a prompt for password which would block.
				23 Apr 2015 - Added explicit session close calls after running a command.
					Corrected timing issue that was preventing close of ssh session from happening before
					an attempt to queue a retry request back onto the main channel.
				23 Jun 2015 - Prevent panic when writing to a closed channel.  Only senders (initiator)
					should close response channels and the response channel was being closed by a command
					execution function.
				16 Jul 2015 - Ensure that the authorisation key list does not contain nil entries as this
					causes ssh library code to panic (nil pointer exception).
<<<<<<< HEAD
				01 Sep 2015 - Corrected typo causing an RUnlock attempt instead of Unlock.
=======
				28 Aug 2015 - Moved the abstract down to where it can more usefully be used with godoc to
					document this package.  Fixed typos.
>>>>>>> bf3d34a3

	CAUTION:	This package requires go 1.3.3 or later.
*/

/*
	Provides an interface to the ssh package that allows a local script (shell or python)
	to be read and sent to a remote host for execution.  The standard error and output are
	returned. Ssh connections are established using one or more private key files that
	are supplied when the broker object is created, and the connections persist until
	the object is closed allowing for subsequent commands to be executed without the
	overhead of the ssh setup.

	Scripts must start with a #! line which is used to execute the interpreter on the remote
	host.  The script is then written on stdin to the interpreter.  If python is in the
	#! line, then leading whitespace isn't stripped as the script is sent to the remote host.
	Commented lines (beginning with #), and blank lines are removed (might cause issues
	for strings with embedded newlines, but for now I'm not worrying about those).

	When the broker object is created, a single script initiator is started, however it is
	possible for the user application to start additional initiators in order to execute
	scripts in parallel.  The initiators read from the queue of scripts to run and
	create a session, send the script, and wait for the results which are returned to the
	caller directly, or as a message structure on a channel, depending on which function
	was used.

	There also seems to be a limit on the max number of concurrent sessions that one SSH
	connection will support.  This seems to be a host policy, rather than a blanket SSH
	constant, so an initiator will retry the execution of a script when it appears that the
	failure is related to this limit.  All other errors are returned to the caller for
	evaluation and possible retry.

	There are two functions that the user can invoke to run a script on a remote host:
	Run_on_host() and NBRun_on_host().  The former will block until the command is run
	and the latter will queue the request with the caller's channel and the results message
	will be written to the channel when the script execution has been completed.

	Basic usage:	(error checking omitted)

		// supply the key filenames that are recognised on the remote side in authorised keys
		keys := []string { "/home/scooter/.ssh/id_rsa", "/home/scooter/.ssh/id_dsa" }
		broker := Mk_broker( "scooter", keys )    // create a broker for user, with keys
		host := "cheetah"
		script := "/user/bin/do_something"        // can be in PATH, or qualified
		parms := "-t 10 /tmp/output"              // command line parameters
		env := "/tmp/envfile"                     // file containing environment
		stdout, stderr, err := broker.Run_on_host( host, script, parms, env )

	The script may be Korn shell, bash, or python and is fed into the interpreter as standard
	input, so $0 (arg[0]) will not be set.  The broker will attempt to set the variable
	ARGV0 to be the script name should the script need it. Other than this small difference,
	and there not being any standard input, the script should function as written.  It is possible
	that other script types can be used, though it is known that #!/usr/bin/env awk will fail and
	thus "pure awk" must be wrapped inside of a ksh or bash script.

	There are also two functions which support the running af a command on the remote host in a
	"traditional" SSH fashion.  Run_cmd (blocking) and NBRun_cmd (non-blocking) run the command
	in a similar fashion as the script execution methods.

	The user can also associate an rsync command to be executed on each successful connection
	to a host.  This is done using the Add_rsync() function which supplies a list of files
	(space separated) and a directory to which they are to be placed on the remote hosts. The
	directory name should have a trailing slant (/) to ensure that rsync properly creates
	it.  Because it _might_ be acceptable to the caller that the directory does not need a
	slant, this code will not add one if it is missing.

	https://godoc.org/golang.org/x/crypto/ssh
 */
package ssh_broker

import (
	"bytes"
	"bufio"
    "fmt"
	"io"
	"os"
	"os/exec"
	"strings"
	"sync"
	"time"

    "code.google.com/p/go.crypto/ssh"
)

// ------ private structures -----------------------------------------------------------------------------
/*
	Manages an ssh connection to a particular host:port.
*/
type connection struct {
	host		string				// host name:port connected to
	schan		*ssh.Client			// the ssh supplied connection
	retry_ch	chan *Broker_msg	// retry channel for the host
	last_cmd	int64				// timestamp of last command to prevent ssh from going stale
}

// ------ public structures -----------------------------------------------------------------------------
/*
	Manages connection by host name, and the configuration that is needed to
	create a new session.  Struct returned by Mk_broker
*/
type Broker struct  {
	conns		map[string]*connection	// current connections
    conns_lock	sync.RWMutex			// mutex to gate update to map

	config		*ssh.ClientConfig		// configuration that must be given to ssh on connect
	init_ch		chan *Broker_msg		// channel the initiators listen on for requests
	retry_ch	chan *Broker_msg		// channel where we'll queue retries popped from a host retry queue
	ninitiators	int						// number of initiators started
	was_closed	bool					// set to true if Close called on us so we don't try to reuse
	rsync_src	*string					// space separated list of files to rsynch to the other side
	rsync_dir	*string					// target directory for rsync
	verbose		bool					// we might get chatty if it's true
}

/*
	Used to pass information into an initiator and then back to the requestor. External users
	(non-package functions) can use the get functions related to this struct to extract
	information (none of the information is directly available).
*/
type Broker_msg struct {
	host	string					// host:port
	cmd		string					// command to execute (not local script)
	sname	string					// script name (fully qualified, or in PATH)
	parms	string					// command line parms to pass to script
	env		string					// file where the script's environment lives (optional)
	id		int						// caller assigned id to make response tracking easier
	ntries	int						// number of times we've retried this request
	startt	int64					// start/end times for elapsed info
	endt	int64
	stdout	bytes.Buffer
	stderr	bytes.Buffer
	err		error					// any resulting error
	resp_ch chan *Broker_msg		// channel used to send back results
}

// --------------------------------------------------------------------------------------------------

/*
	Given a filename, test to see if it is fully or partially qualified (has a slant). If it is not
	then the PATH is searched for a matching file and that fully qualified filename is returned or
	error is set.  If the filename isn't qualified in any way, then the file name is returned.
	Error is set if path is searched and no match is found.
*/
func find_file( fname string ) ( pname string, err error ) {
	pname = fname
	if fname[0:1] != "." && fname[0:1] != "/" {					// not absolute or relative name
		pname, err = exec.LookPath( fname )						// search the path
	}

	return
}

/*
	Read from src and write to dest.
*/
func send_file( src *bufio.Reader, dest io.WriteCloser ) {
    for {
        rec, rerr := src.ReadBytes( '\n' );
        if rerr == nil {
			if len( rec ) > 0  &&  rec[0] != '#' {				// skip empty lines and comment lines
				dest.Write( rec )
			}
		} else {
			return
		}
	}
}

/*
	Expected to be invoked as a goroutine which runs in parallel to sending the ssh command to the
	far side. This function reads from the input buffer reader br and writes to the target stripping
	blank and comment lines as it goes.
*/
func send_script( sess *ssh.Session, argv0 string, env_file string, br *bufio.Reader ) {

	target, err := sess.StdinPipe( )				// we create the pipe here so that we can close here
	if err != nil {
		fmt.Fprintf( os.Stderr, "unable to create stdin for session: %s\n", err )
		return
	}
	defer target.Close( )

	if argv0 != "" {
		target.Write( []byte( "ARGV0=\"" + argv0 + "\"\n" ) )			// $0 isn't valid using this, so simulate $0 with argv0
	}

	if env_file != "" {										// must push out the environment first
		env_file, err = find_file( env_file )				// find it in the path if not a qualified name
		if err == nil {
			ef, err := os.Open( env_file )

			if err != nil {
				fmt.Fprintf( os.Stderr, "ssh_broker: could not open environment file: %s: %s\n", env_file, err )
			} else {
				ebr := bufio.NewReader( ef );								// get a buffered reader for the file
				send_file( ebr, target )
				ef.Close()
			}
		} else {
			fmt.Fprintf( os.Stderr, "ssh_broker: could not find  environment file: %s: %s\n", env_file, err )
		}
	}

	send_file( br, target )
}

/*
	Run On A Remote.  Opens the named file and looks at the first line for #!.
	Allocates stdin on the session and then runs the #! named command. If sname
	is a relative or absolute path then it is opened directly. If it is not, then
	PATH is searched for the script.  This function assumes that the session has
	already been set up with stdout/err if needed.

*/
func ( b *Broker ) roar( req *Broker_msg ) ( err error ) {
	if req == nil {
		err = fmt.Errorf( "no request block" )
		return
	}

	sess, err := b.session2( req.host )							// get a connection and session
	if err != nil {
		return
	}
	defer sess.Close()

	sess.Stdout = &req.stdout
	sess.Stderr = &req.stderr

	pname, err := find_file( req.sname )
	if err != nil {
		return
	}


	f, err := os.Open( pname )							// open script and read first line here to suss off shell
	if err != nil {
		return
	}
	defer f.Close()

	br := bufio.NewReader( f );								// get a buffered reader for the file
	rec, rerr := br.ReadBytes( '\n' );						// read first line
	if rec[0] == '#' && rec[1] == '!' && rerr == nil {
		rec = bytes.Trim( rec, "\n" )						// zap the newline

		shell := string( rec[2:] ) + " -s -- " + req.parms		// assume ksh or bash
		if strings.Index( shell, "python" ) > 0 {
			shell = string( rec[2:] ) + " - " +  req.parms		// shell to execute with python style command line for stdin
		}

		go send_script( sess, pname, req.env, br )			// write the remainder of the script in parallel
		err = sess.Run( shell )
	} else {
		err = fmt.Errorf( "not run: run on a remote requires script to have leading #! directive on the first line: %s\n", pname )
	}

	return
}

/*
	Run a command on a remote host.
*/
func ( b *Broker ) rcmd( req *Broker_msg ) ( err error ) {
	if req == nil {
		err = fmt.Errorf( "no request block" )
		return
	}

	sess, err := b.session2( req.host )							// get a connection and session
	if err != nil {
		return
	}
	defer sess.Close()

	sess.Stdout = &req.stdout
	sess.Stderr = &req.stderr

	err = sess.Run( req.cmd )

	return
}

/*
	Given a key file, open, and read it, then convert its contents into a "signer" that
	is needed by ssh in the config auth list.
*/
func read_key_file( kfname string ) ( s ssh.Signer, err error ) {
	s = nil

	kf, err := os.Open( kfname )
	if err != nil {
		return
	}
	defer kf.Close()

	buf := make( []byte, 4096 )			// we could check file length and base on that
	_, err = kf.Read( buf )
	if err != nil {
		return
	}

	s, err = ssh.ParsePrivateKey(  buf )		// convert to a "signer"
	if err != nil {
		s = nil
		return
	}

	return
}

/*
	Find or create our connection to the named host. If a connection doesn't
	exist, then we'll create one. If the rsync data is present, then we'll
	rsynch stuff over while we have the lock.
*/
func ( b *Broker ) connect2( host string ) ( c *connection, err error ) {
	err = nil
	need_sync := false					// must detect early and execute late so flag if needed

	if b == nil || b.was_closed {
		err = fmt.Errorf( "run_cmd: broker pointer was nil, or broker has been closed" )
		return
	}

	if strings.Index( host, ":" ) < 0  {
		host = host + ":22"							// add default port if not supplied
	}

	b.conns_lock.RLock()								// get a read lock
	c = b.conns[host]
	b.conns_lock.RUnlock()
	if c != nil {										// we've already connected, just return
		return
	}

	if b.rsync_src != nil && b.rsync_dir != nil {		// no connection, rsynch if we need to
		need_sync = true								// but wait until we auth the connection to prevent prompt
	}

	b.conns_lock.Lock( )								// get a write lock
	defer b.conns_lock.Unlock()							// hold until we return

	c = b.conns[host]
	if c != nil {										// someone created while we were waiting on lock
		return											// just send it back now
	}

	c = &connection{ host: host }
	c.retry_ch = make( chan *Broker_msg, 1024 )			// the host retry queue
	c.schan, err = ssh.Dial( "tcp", host, b.config )	// establish the tcp session (ssh channel)
	if err != nil {
		c = nil
		return
	}

	if need_sync {
		toks := strings.Split( host, ":" )				// must split off port for rsynch
		err = b.synch_host( &toks[0] )
		if err != nil {
			err = fmt.Errorf( "unable to rsynch to %s: %s", host, err )
			c.schan.Close()								// if rsynch fails connection "fails"
			return
		}
	}
	
	c.last_cmd = time.Now().Unix()
	b.conns[host] = c									// finally, add to our map (host:port)
	return
}

/*
	Create a new session to the named host establishing the connection if we must.
*/
func ( b *Broker ) session2( host string ) ( s *ssh.Session, err error ) {

	var c *connection

	s = nil
	c, err = b.connect2( host )			// ensure we have a connection first (rsync if defined if not connected)
	if err != nil {
		return
	}

	s, err = c.schan.NewSession( )						// create a new session
	if err != nil  && !  strings.Contains(  fmt.Sprintf( "%s", err ), "administratively prohibited" ) {
		s = nil

		if c.last_cmd < time.Now().Unix() - 120	{ 		// if it's been a while, try resetting things
			b.conns_lock.Lock()								// get a write lock
			b.conns[host] = nil								// force it off, allow new one to recreate
			b.conns_lock.Unlock()

			c, err = b.connect2( host )
			if err != nil {
				return
			}

			s, err = c.schan.NewSession( )
			if err != nil {							// time to give up and return error
				s = nil
			}
		}
	}

	return
}

/*
	An initiator runs as a goroutine and pulls requests from the initiator channel for
	processing. The result is folded back into the request and written to the user channel
	contained in the request. If a request fails with an error that contains the phrase
	"administratively prohibited", then it is retried as this is usually a bump against the
	number of sessions permitted to any single host.   The retry logic is this:

		Queue the request on the specific host's (channel) retry queue. When the next
		iterator processing a script on that host completes, it will check the retry
		queue for the host and move it to the main broker retry queue which will then
		be picked up by an initiator.  If we were to move the request straight to the
		broker's retry queue, it might be picked up before any of others had finished
		creating a tight loop that accomplishes nothing.
*/
func ( b *Broker ) initiator( id int ) {
	var (
		is_open bool
		req		*Broker_msg
	)

	for {
		select {										// must give retry channel priority with a lone, non-blocking select
			case req, is_open = <- b.retry_ch:			// get the retry request
					if !is_open {
						fmt.Fprintf( os.Stderr, "broker retry channel closed, initiator %d terminating\n", id )
						return
					}

			default:								// prevent block if someone else got to it first
					req = nil
		}

		if req == nil {
			select { 							// blocking read from main or retry channel and return if channel is closed
				case req, is_open = <- b.retry_ch:
					if !is_open {
						fmt.Fprintf( os.Stderr, "broker retry channel closed, initiator %d terminating\n", id )
						return
					}

				case req, is_open = <- b.init_ch:
					if !is_open {
						fmt.Fprintf( os.Stderr, "broker request channel closed, initiator %d terminating\n", id )
						return
					}
			}
		}

		if req == nil {							// shouldn't happen, but prevent accidents
			continue
		}

		if req.cmd != "" {								// remote command to execute rather than a local script
			req.startt = time.Now().Unix()
			req.err = b.rcmd( req )						// run it
			req.endt = time.Now().Unix()
		} else {
			req.startt = time.Now().Unix()
			req.err = b.roar( req )						// local script: send the request to the remote host
			req.endt = time.Now().Unix()
		}

		if req.err != nil {
			if req.ntries < 10  &&  strings.Contains( fmt.Sprintf( "%s", req.err ), "administratively prohibited" ) {	// likely over max sessions
				c, err := b.connect2( req.host )			// find the connection
				if err == nil { 							// no error finding it, then queue the request to be retried
					req.ntries++
					c.retry_ch <- req
					req = nil								// don't send result and dont check retry queue below
				}
			}
		}

		if req != nil {											// if not requeued above
			c, err := b.connect2( req.host )					// find the connection for the host (before giving up control of req)
			if  req.resp_ch != nil {							// return result
				req.resp_ch <- req
			}
			req = nil											// unsafe to use req after this

			if err == nil {										// good connection
				select {
					case req = <- c.retry_ch:					// something queued on the retry channel
						time.Sleep( 50 * time.Millisecond )		// force a context switch allowing ssh to actually close us out
						b.retry_ch <- req

					default:									// prevents blocking if channel is empty
				}
			}
		}
	}
}

// ----- public msg functions ------------------------------------------------------------------------------
/*
	Returns the standard out, standard error elapsed time (sec) and the overall error state contained in
	the message.
*/
func (m *Broker_msg) Get_results( ) ( stdout bytes.Buffer, stderr bytes.Buffer, elapsed int64, err error ) {
	return m.stdout, m.stderr, m.endt - m.startt, m.err
}

/*
	Returns the host, script name and ID contained in the
*/
func (m *Broker_msg) Get_info( ) ( host string, sname string, id int ) {
	return m.host, m.sname, m.id
}


// ------------ public broker functions ---------------------------------------------------------------------

/*
	Create a broker for the given user and with the given key files.
	If keys are given, then the assumption is that there should _not_ be any prompt for
	password. If keys is nil, then prompting will be allowed.
*/
func Mk_broker( user string, keys []string ) ( broker *Broker ) {
	if len( keys ) <= 0 {
		broker = nil
		return
	}

	broker = &Broker { }
	broker.conns = make( map[string]*connection, 100 )		// value is a hint, not limit
	broker.was_closed = false

	auth_list := make( []ssh.AuthMethod, len( keys ) )

	j := 0
	for i := range keys {
		s, err := read_key_file( keys[i]  )
		if err == nil {										// error isn't fatal to the process, but not having the key later might cause issues
			auth_list[j] = ssh.PublicKeys( s )
			j++
		}
	}

	if j <= 0 {												// didn't find a suitable key
		fmt.Fprintf( os.Stderr, "mk_broker: no suitable key found\n" )
		broker = nil
		return
	}

	broker.config = &ssh.ClientConfig {						// set up the config info that ssh needs to open a connection
		User: user,
		Auth: auth_list[0:j],								// drop nil entries (ssh crashes if they are there)
		ClientVersion: "",
	}

	broker.init_ch = make( chan *Broker_msg, 2048 )
	broker.retry_ch = make( chan *Broker_msg, 2048 )
	go broker.initiator( 0 )									// by default single threaded
	broker.ninitiators = 1
	return
}

/*
	Start n initiators which allow n scripts to be executed in parallel.
*/
func ( b *Broker ) Start_initiators( n int ) {
	if n <= 0 {
		return
	}

	if b.was_closed {
		b.was_closed = false			// this reopens it
	}

	for i := 0; i < n; i++  {
		go b.initiator( i + b.ninitiators )
	}

	b.ninitiators += n
}

/*
	Clean up things that need to be closed when the user makes us go away.
*/
func ( b *Broker ) Close( ) {
	if b == nil {
		return
	}

	b.conns_lock.Lock( )								// get a write lock
	defer b.conns_lock.Unlock()							// hold until we return

	for k, c := range b.conns {
		if c != nil {
			c.schan.Close()
			b.conns[k] = nil
		}
	}

	close( b.init_ch )					// close the initiator channel which should cause initiators to stop
										// do NOT close retry channel as it could lead to a panic

	b.was_closed = true					// prevent using it unless more initiators are re-opened
	b.ninitiators = 0
}

func ( b *Broker ) Reset( ) {
	if b == nil {
		return
	}

	b.conns_lock.Lock( )								// get a write lock
	defer b.conns_lock.Unlock()							// hold until we return

	for k, c := range b.conns {
		if c != nil {
			c.schan.Close()
			c.schan = nil
			b.conns[k] = nil
		}
	}

	b.conns = make( map[string]*connection, 100 )		// make a whole new set

	b.was_closed = false					// if it was closed, mark it open again
}

/*
	Close a session to the named host.
*/
func ( b *Broker ) Close_session( name *string ) ( err error ) {
	err = nil

	if b == nil {
		err = fmt.Errorf( "close_session: broker pointer was nil" )
	}

	if b.was_closed {
		return
	}

	c := b.conns[*name]
	if c == nil {					// nothing to close
		return
	}

	err = c.schan.Close()
	b.conns[*name] = nil

	return
}


/*
	Execute the script (a local shell/python script) on the remote host.
	This is done by creating a request and putting it on the initiator queue and
	waiting for the response on the dedicated channel allocated here.

	A nil error indicates success, otherwise there was an error setting up for or
	executing the command.  If stderr is nil, the error was related to setup rather
	than execution.

*/
func ( b *Broker ) Run_on_host( host string, script string, parms string, env_file string ) ( stdout *bytes.Buffer, stderr *bytes.Buffer, err error ) {
	if b == nil || b.was_closed {
		err = fmt.Errorf( "run_on_host: broker pointer was nil, or broker has been closed" )
		return
	}

	req := &Broker_msg {
		host: 	host,
		sname:	script,
		env:	env_file,
		parms:	parms,
	}
	req.resp_ch = make( chan *Broker_msg )			// we'll listen on this channel for response
													// do NOT close the channel as we aren't sending on it
	stdout = nil
	stderr = nil

	b.init_ch <- req						// send request to initiator queue
	req = <- req.resp_ch					// wait on the response
	stdout = &req.stdout
	stderr = &req.stderr
	req.resp_ch = nil
	err = req.err

	return
}

/*
	Put the execution request onto the initiator queue, but do not block. The response
	is put onto the channel provided by the user. If the channel is nil, the request
	is still queued with the assumption that the caller does not want the results.
*/
func ( b *Broker ) NBRun_on_host( host string, script string, parms string,  uid int, uch chan *Broker_msg  ) ( err error ) {
	if b == nil || b.was_closed {
		err = fmt.Errorf( "nbrun_on_host: broker pointer was nil, or broker has been closed" )
		return
	}

fmt.Fprintf( os.Stderr, "creating request: %d\n", uid )
	req := &Broker_msg {
		host: 	host,
		sname:	script,
		parms:	parms,
		id:		uid,
		resp_ch:	uch,
	}

	b.init_ch <- req						// send request to initiator queue

	return
}

/*
	Execute the command on the named host. The cmd string is expected to be the
	complete command line.
*/
func ( b *Broker ) Run_cmd( host string, cmd string ) ( stdout *bytes.Buffer, stderr *bytes.Buffer, err error ) {
	if b == nil || b.was_closed {
		err = fmt.Errorf( "run_cmd: broker pointer was nil, or broker has been closed" )
		return
	}

	req := &Broker_msg {
		host: 	host,
		cmd:	cmd,
	}
	req.resp_ch = make( chan *Broker_msg )			// we'll listen on this channel for response
													// do NOT close the channel as we aren't sending
	stdout = nil
	stderr = nil

	b.init_ch <- req						// send request to initiator queue
	req = <- req.resp_ch					// wait on the response
	stdout = &req.stdout
	stderr = &req.stderr
	err = req.err
	req.resp_ch = nil

	return
}

/*
	Run a command on the remote host, non-blocking. The cmd string is expected to
	be the complete command line.
*/
func ( b *Broker ) NBRun_cmd( host string, cmd string,  uid int, uch chan *Broker_msg  ) ( err error ) {
	if b == nil || b.was_closed {
		err = fmt.Errorf( "nbrun_cmd: broker pointer was nil, or broker has been closed" )
		return
	}

	req := &Broker_msg {
		host: 	host,
		cmd:	cmd,
		sname:	"",
		parms:	"",
		id:		uid,
		resp_ch:	uch,
	}

	b.init_ch <- req						// send request to initiator queue

	return
}

/*
	Set/reset verbose.
*/
func ( b *Broker ) Set_verbose( value bool ) {
	b.verbose = value
}<|MERGE_RESOLUTION|>--- conflicted
+++ resolved
@@ -36,12 +36,9 @@
 					execution function.
 				16 Jul 2015 - Ensure that the authorisation key list does not contain nil entries as this
 					causes ssh library code to panic (nil pointer exception).
-<<<<<<< HEAD
+				28 Aug 2015 - Moved the abstract down to where it can more usefully be used with godoc to
 				01 Sep 2015 - Corrected typo causing an RUnlock attempt instead of Unlock.
-=======
-				28 Aug 2015 - Moved the abstract down to where it can more usefully be used with godoc to
 					document this package.  Fixed typos.
->>>>>>> bf3d34a3
 
 	CAUTION:	This package requires go 1.3.3 or later.
 */
